--- conflicted
+++ resolved
@@ -24,10 +24,6 @@
 [options]
 python_requires = >=3.6.1
 install_requires =
-<<<<<<< HEAD
-=======
-    Gooey
->>>>>>> f6908e3c
     matplotlib >=3.1.1, !=3.3.0rc1
     numpy >=1.9.3, !=*rc*
     pillow
