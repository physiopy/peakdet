--- conflicted
+++ resolved
@@ -51,15 +51,9 @@
 
 # TODO: Update unit test
 def test_neurokit2phys(path_neurokit):
-<<<<<<< HEAD
-    df = pd.read_csv(path_neurokit, sep="\t")
-    phys = Physio.neurokit2phys(
-        path_neurokit, copy_data=True, copy_peaks=True, copy_troughs=True, fs=fs
-=======
     df = pd.read_csv(path_neurokit, sep="\t")  # noqa
     phys = Physio.neurokit2phys(
         path_neurokit, copy_data=True, copy_peaks=True, copy_troughs=True, fs=fs  # noqa
->>>>>>> be45064c
     )
 
     assert all(
@@ -73,24 +67,11 @@
             phys.peaks == np.where(df.loc[:, df.columns.str.endswith("Peaks")] != 0)[0]
         )
     )
-<<<<<<< HEAD
-    assert phys.fs == fs
-=======
     assert phys.fs == fs  # noqa
->>>>>>> be45064c
 
 
 # TODO: Update unit test
 def test_phys2neurokit(path_phys):
-<<<<<<< HEAD
-    phys = load_physio(path_phys, allow_pickle=True)
-    neuro = data.phys2neurokit(
-        copy_data=True,
-        copy_peaks=True,
-        copy_troughs=False,
-        module=module,
-        neurokit_path=path_neurokit,
-=======
     phys = load_physio(path_phys, allow_pickle=True)  # noqa
     neuro = data.phys2neurokit(  # noqa
         copy_data=True,
@@ -98,7 +79,6 @@
         copy_troughs=False,
         module=module,  # noqa
         neurokit_path=path_neurokit,  # noqa
->>>>>>> be45064c
     )
 
     assert all(
